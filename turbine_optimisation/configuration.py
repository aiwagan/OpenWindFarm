import finite_elements
import numpy
from dirichlet_bc import DirichletBCSet
from dolfin import * 
from math import exp, sqrt, pi
from initial_conditions import *
from domains import *

class Parameters(dict):
    '''Parameter dictionary. This subclasses dict so defaults can be set.'''
    def __init__(self, dict={}):
        # Apply dict after defaults so as to overwrite the defaults
        for key,val in dict.iteritems():
            self[key]=val

        self.required={
            'verbose' : 'output verbosity',
            'dt' : 'timestep',
            'theta' : 'the implicitness for the time discretisation',
            'start_time' : 'start time',
            'current_time' : 'current time',
            'finish_time' : 'finish time',
            'steady_state' : 'steady state simulation',
            'functional_final_time_only' : 'if the functional should be evaluated at the final time only (used if the time stepping is used to converge to a steady state)',
            'dump_period' : 'dump period in timesteps',
            'bctype'  : 'type of boundary condition to be applied',
            'strong_bc'  : 'list of strong dirichlet boundary conditions to be applied',
            'initial_condition'  : 'initial condition function',
            'include_advection': 'advection term on',
            'include_diffusion': 'diffusion term on',
            'diffusion_coef': 'diffusion coefficient',
            'depth' : 'water depth at rest',
            'g' : 'graviation',
            'k' : 'wave length paramter. If you want a wave lenght of l, then set k to 2*pi/l.',
            'dump_period' : 'dump period',
            'eta0' : 'deviantion of the water depth in rest',
            'quadratic_friction' : 'quadratic friction',
            'friction' : 'friction term on',
            'turbine_pos' : 'list of turbine positions',
            'turbine_x' : 'turbine extension in the x direction',
            'turbine_y' : 'turbine extension in the y direction',
            'turbine_friction' : 'turbine friction', 
            'functional_turbine_scaling' : 'scaling of the turbine dimensions in the functional, which often gives a better posted problem',
            'controls' : 'the control variables',
            'turbine_model': 'turbine model',
            'newton_solver': 'newton solver instead of a picard iteration',
            'linear_solver' : 'default linear solver',
            'preconditioner' : 'default preconditioner',
            'picard_relative_tolerance': 'relative tolerance for the picard iteration',
            'picard_iterations': 'maximum number of picard iterations',
            'run_benchmark': 'benchmark to compare different solver/preconditioner combinations', 
            'solver_exclude': 'solvers/preconditioners to be excluded from the benchmark'
            }

    def check(self):
        # First check that no parameters are missing
        for key, error in self.required.iteritems():
            if not self.has_key(key):
                raise KeyError, 'Missing parameter: ' + key + '. ' + 'This is used to set the ' + error + '.'
        # Then check that no parameter is too much (as this is likely to be a mistake!)
        diff = set(self.keys()) - set(self.required.keys())
        if len(diff) > 0:
            raise KeyError, 'Configuration has too many parameters: ' + str(diff)

class DefaultConfiguration(object):
  def __init__(self, nx=20, ny=3, basin_x = 3000, basin_y = 1000, finite_element = finite_elements.p2p1):

    # Initialize function space and the domain
    self.finite_element = finite_element
    self.set_domain( RectangularDomain(basin_x, basin_y, nx, ny), warning = False )

    params = Parameters({
        'verbose'  : 1,
        'theta' : 0.6,
        'steady_state' : False,
        'functional_final_time_only' : False,
        'initial_condition' : SinusoidalInitialCondition, 
        'bctype'  : 'flather',
        'strong_bc' : None,
        'include_advection': False,
        'include_diffusion': False,
        'diffusion_coef': 0.0,
        'depth' : 50.,
        'g' : 9.81,
        'dump_period' : 1,
        'eta0' : 2, 
        'quadratic_friction' : False, 
        'friction' : 0.0, 
        'turbine_pos' : [],
        'turbine_x' : 20., 
        'turbine_y' : 5., 
        'turbine_friction' : [],
        'functional_turbine_scaling' : 0.5,
        'controls' : ['turbine_pos', 'turbine_friction'],
        'turbine_model': 'BumpTurbine',
        'newton_solver': False, 
        'linear_solver' : 'default',
        'preconditioner' : 'default',
        'picard_relative_tolerance': 1e-5, 
        'picard_iterations': 3, 
        'run_benchmark': False, 
        'solver_exclude': ['cg'],
        'start_time': 0.,
        'current_time': 0.,
        'finish_time': 100.
        })

    params['dt'] = params['finish_time']/4000.

    # Print log messages only from the root process in parallel
    # (See http://fenicsproject.org/documentation/dolfin/dev/python/demo/pde/navier-stokes/python/documentation.html)
    parameters['std_out_all_processes'] = False;

    params['k'] = pi/self.domain.basin_x

    # Store the result as class variables
    self.params = params

  def set_domain(self, domain, warning = True):
      if warning:
           info_red("If you are overwriting the domain, make sure that you reapply the boundary conditions as well")
      self.domain = domain
      self.function_space = self.finite_element(self.domain.mesh)

  def set_turbine_pos(self, positions, friction = 1.0):
      ''' Sets the turbine position and a equal friction parameter. '''
      self.params['turbine_pos'] = positions
      self.params['turbine_friction'] = friction * numpy.ones(len(positions))

class PaperConfiguration(DefaultConfiguration):
  def __init__(self, nx = 20, ny = 3, basin_x = None, basin_y = None, finite_element = finite_elements.p2p1):
    # If no mesh file is given, we compute the domain size from the number of elements(nx and ny) with a 2m element size
    if not basin_x:
      basin_x = float(nx * 2) # Use a 2m element size by default
    if not basin_y:
      basin_y = float(ny * 2)

    super(PaperConfiguration, self).__init__(nx, ny, basin_x, basin_y, finite_element)

    # Model settings
    self.params['include_advection'] = True
    self.params['include_diffusion'] = True
    self.params['diffusion_coef'] = 2.0
    self.params['quadratic_friction'] = True
    self.params['newton_solver'] = True 
    self.params['friction'] = 0.0025
    #self.params['eta0'] = 2 * sqrt(self.params["depth"]/self.params["g"]) # This will give a inflow velocity of 2m/s

    # Turbine settings
    self.params['turbine_pos'] = []
    self.params['turbine_friction'] = []
    self.params['turbine_x'] = 20. 
    self.params['turbine_y'] = 20. 
    self.params['functional_turbine_scaling'] = 0.5
    self.params['controls'] = ['turbine_pos']
    self.params['turbine_model'] = 'BumpTurbine'

    # Timing settings
    self.period = 1.24*60*60 
    self.params['k'] = 2*pi/(self.period*sqrt(self.params['g']*self.params['depth']))
    self.params['theta'] = 1.0
    self.params['start_time'] = 1./4*self.period
    self.params['dt'] = self.period/50
    self.params['finish_time'] = 3./4*self.period
    info('Wave period (in h): %f' % (self.period/60/60) )
<<<<<<< HEAD
    info('Approximate CFL number (assuming a velocity of 2): ' + str(2*self.params['dt']/self.mesh.hmin()))
=======
    info('Approximate CFL number (assuming a velocity of 2): ' +str(2*self.params['dt']/self.domain.mesh.hmin()))
>>>>>>> 7a1a259e

    # Configure the boundary conditions
    self.params['bctype'] = 'dirichlet',
    self.params['bctype'] = 'strong_dirichlet'
    bc = DirichletBCSet(self)
    bc.add_analytic_u(1)
    bc.add_analytic_u(2)
    bc.add_noslip_u(3)
    self.params['strong_bc'] = bc

    # Finally set some optimistion flags 
    dolfin.parameters['form_compiler']['cpp_optimize'] = True
    dolfin.parameters['form_compiler']['cpp_optimize_flags'] = '-O3'

  def set_turbine_pos(self, position, friction = 0.25):
      ''' Sets the turbine position and a equal friction parameter. '''
      super(PaperConfiguration, self).set_turbine_pos(position, friction)

class ConstantInflowPeriodicSidesPaperConfiguration(PaperConfiguration):
  def __init__(self, nx = 20, ny = 3, basin_x = None, basin_y = None, finite_element = finite_elements.p2p1):
    super(ConstantInflowPeriodicSidesPaperConfiguration, self).__init__(nx, ny, basin_x, basin_y, finite_element)

    self.params["initial_condition"] = ConstantFlowInitialCondition 
    self.params["newton_solver"] = False
    self.params["picard_iterations"] = 2
    self.params['theta'] = 1.0
    self.params['functional_final_time_only'] = True

    bc = DirichletBCSet(self)
    bc.add_constant_flow(1)
    bc.add_noslip_u(2)
    self.params['strong_bc'] = bc

    self.params['start_time'] = 0.0
    self.params['dt'] = self.period
    self.params['finish_time'] = self.params['start_time'] + self.params['dt'] 

  def set_turbine_pos(self, position, friction = 1.):
      ''' Sets the turbine position and a equal friction parameter. '''
      super(PaperConfiguration, self).set_turbine_pos(position, friction)

class WideConstantInflowPeriodicSidesPaperConfiguration(ConstantInflowPeriodicSidesPaperConfiguration):
  def __init__(self, nx = 100, ny = 66, basin_x = None, basin_y = None, mesh_file = None, finite_element = finite_elements.p2p1):
    super(WideConstantInflowPeriodicSidesPaperConfiguration, self).__init__(nx, ny, basin_x, basin_y, mesh_file, finite_element)<|MERGE_RESOLUTION|>--- conflicted
+++ resolved
@@ -163,11 +163,7 @@
     self.params['dt'] = self.period/50
     self.params['finish_time'] = 3./4*self.period
     info('Wave period (in h): %f' % (self.period/60/60) )
-<<<<<<< HEAD
-    info('Approximate CFL number (assuming a velocity of 2): ' + str(2*self.params['dt']/self.mesh.hmin()))
-=======
-    info('Approximate CFL number (assuming a velocity of 2): ' +str(2*self.params['dt']/self.domain.mesh.hmin()))
->>>>>>> 7a1a259e
+    info('Approximate CFL number (assuming a velocity of 2): ' + str(2*self.params['dt']/self.domain.mesh.hmin()))
 
     # Configure the boundary conditions
     self.params['bctype'] = 'dirichlet',
